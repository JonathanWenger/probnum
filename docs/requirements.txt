# Sphinx builds the documentation
<<<<<<< HEAD
sphinx>=3.0
=======
sphinx>=3.0,<=3.2.1
>>>>>>> 037f9a00

# Sphinx dependencies
Pygments>=2.6.1

# Sphinx extensions
sphinx-rtd-theme>=0.5.0
sphinx-automodapi
sphinx-autodoc-typehints
sphinx-gallery

# Markdown conversion
m2r2

# Jupyter notebooks
nbsphinx>=0.6.1
jupyter<|MERGE_RESOLUTION|>--- conflicted
+++ resolved
@@ -1,9 +1,5 @@
 # Sphinx builds the documentation
-<<<<<<< HEAD
-sphinx>=3.0
-=======
 sphinx>=3.0,<=3.2.1
->>>>>>> 037f9a00
 
 # Sphinx dependencies
 Pygments>=2.6.1
