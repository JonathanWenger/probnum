# tox (https://tox.readthedocs.io/) is a tool for running tests and other continuous
# integration tools in multiple virtualenvs. This configuration file will run the
# test suite on all supported python versions. To use it, "pip install tox"
# and then run "tox" from this directory.

[tox]
envlist = py3, docs, benchmarks, black, isort, pylint

[testenv]
# Test dependencies are listed in setup.cfg under [options.extras_require]
usedevelop = True
extras = test
commands =
     pytest --doctest-modules --cov=probnum --no-cov-on-fail --cov-report=xml --color=yes

[testenv:docs]
description = Invoke sphinx-build to build the HTML docs
basepython = python3
passenv = HOME
deps =
     -r{toxinidir}/docs/requirements.txt
changedir = docs
whitelist_externals = make
commands =
         make clean
         make html

[testenv:black]
description = Code linting with Black
basepython = python3
deps = black == 20.8b0
commands = black --check --diff .

[testenv:isort]
description = Sorting imports with isort
basepython = python3
deps = isort == 5.5.4
commands = isort --profile black --check --diff .

[testenv:format]
description = Code formatting with Black and isort (and possibly other tools in the future)
basepython = python3
deps =
          {[testenv:black]deps}
          {[testenv:isort]deps}
commands =
          black .
          isort --profile black  .

[testenv:benchmarks]
description = Dry run the benchmarks to check for errors
basepython = python3
deps = git+https://github.com/airspeed-velocity/asv.git@a131ca742daf53c4521fbfefeb53507b5c140c84#egg=asv
changedir = benchmarks
commands =
		 asv machine --yes
		 asv run -e --quick --dry-run --strict --show-stderr --python=same

[testenv:pylint]
basepython = python3
description = Code linting with pylint
deps = pylint == 2.6
ignore_errors = true
commands =
         # pylint src --jobs=0
         pylint src/probnum/diffeq --jobs=0
         pylint src/probnum/filtsmooth --jobs=0
         pylint src/probnum/kernels --disable="too-few-public-methods,invalid-name" --jobs=0
<<<<<<< HEAD
         pylint src/probnum/linalg --jobs=0
         pylint src/probnum/linops --disable="abstract-method,arguments-differ" --jobs=0
=======
         pylint src/probnum/linalg --disable="attribute-defined-outside-init,too-many-statements,too-many-instance-attributes,too-complex,protected-access,too-many-lines,no-self-use,too-many-locals,redefined-builtin,arguments-differ,abstract-method,too-many-arguments,too-many-branches,duplicate-code,unused-argument,fixme,missing-module-docstring" --jobs=0
         pylint src/probnum/linops --jobs=0
>>>>>>> 038a3115
         pylint src/probnum/problems --jobs=0
         pylint src/probnum/quad --disable="too-few-public-methods" --jobs=0
         pylint src/probnum/randprocs --jobs=0
         pylint src/probnum/randvars --disable="missing-function-docstring" --jobs=0
         pylint src/probnum/statespace --jobs=0
         pylint src/probnum/utils --jobs=0
         pylint benchmarks --disable="unused-argument,missing-function-docstring,attribute-defined-outside-init" --jobs=0 # not a work in progress, but final
         pylint tests --disable="line-too-long,duplicate-code,missing-class-docstring,unnecessary-pass,unused-variable,protected-access,attribute-defined-outside-init,no-self-use,abstract-class-instantiated,too-many-arguments,too-many-instance-attributes,too-many-locals,unused-argument,fixme,missing-module-docstring,missing-function-docstring,redefined-outer-name,function-redefined,import-error" --jobs=0<|MERGE_RESOLUTION|>--- conflicted
+++ resolved
@@ -66,13 +66,8 @@
          pylint src/probnum/diffeq --jobs=0
          pylint src/probnum/filtsmooth --jobs=0
          pylint src/probnum/kernels --disable="too-few-public-methods,invalid-name" --jobs=0
-<<<<<<< HEAD
          pylint src/probnum/linalg --jobs=0
-         pylint src/probnum/linops --disable="abstract-method,arguments-differ" --jobs=0
-=======
-         pylint src/probnum/linalg --disable="attribute-defined-outside-init,too-many-statements,too-many-instance-attributes,too-complex,protected-access,too-many-lines,no-self-use,too-many-locals,redefined-builtin,arguments-differ,abstract-method,too-many-arguments,too-many-branches,duplicate-code,unused-argument,fixme,missing-module-docstring" --jobs=0
          pylint src/probnum/linops --jobs=0
->>>>>>> 038a3115
          pylint src/probnum/problems --jobs=0
          pylint src/probnum/quad --disable="too-few-public-methods" --jobs=0
          pylint src/probnum/randprocs --jobs=0
