"""ProbNum.

ProbNum implements probabilistic numerical methods in Python. Such methods solve
numerical problems from linear algebra, optimization, quadrature and differential
equations using probabilistic inference. This approach captures uncertainty arising
from finite computational resources and stochastic input.

Available subpackages
---------------------
diffeq
    Probabilistic solvers for ordinary differential equations.
filtsmooth
    Bayesian filtering and smoothing.
kernels
    Kernels / covariance functions.
linalg
    Probabilistic numerical linear algebra.
linops
    Finite-dimensional linear operators.
quad
    Bayesian quadrature / numerical integration.
random_variables
    Random variables representing uncertain values.
problems
    Definitions and collection of problems solved by probabilistic numerical methods.
utils
    Utility functions.
"""

from pkg_resources import DistributionNotFound, get_distribution

<<<<<<< HEAD
from . import diffeq, filtsmooth, kernels, linalg, linops, quad, random_variables, utils
from .kernels import Kernel
=======
from . import (
    diffeq,
    filtsmooth,
    linalg,
    linops,
    problems,
    quad,
    random_variables,
    utils,
)
>>>>>>> 7a266ea0
from .random_variables import RandomVariable, asrandvar

try:
    # Change here if project is renamed and does not equal the package name
    dist_name = __name__
    __version__ = get_distribution(dist_name).version
except DistributionNotFound:
    __version__ = "unknown"
finally:
    del get_distribution, DistributionNotFound<|MERGE_RESOLUTION|>--- conflicted
+++ resolved
@@ -29,13 +29,10 @@
 
 from pkg_resources import DistributionNotFound, get_distribution
 
-<<<<<<< HEAD
-from . import diffeq, filtsmooth, kernels, linalg, linops, quad, random_variables, utils
-from .kernels import Kernel
-=======
 from . import (
     diffeq,
     filtsmooth,
+    kernels,
     linalg,
     linops,
     problems,
@@ -43,7 +40,6 @@
     random_variables,
     utils,
 )
->>>>>>> 7a266ea0
 from .random_variables import RandomVariable, asrandvar
 
 try:
