"""
ProbNum
=====
Probabilistic Numerics in Python.
  1. Linear Algebra
  2. Quadrature
  3. Differential Equations
  4. Bayesian filtering and smoothing
and more.


<<<<<<< HEAD
Available subpackages
---------------------
=======
Available subpackages and modules
---------------------------------
random_variables
    Random variables.
>>>>>>> 8682b71c
linalg
    Probabilistic numerical linear algebra.
quad
    Bayesian quadrature / numerical integration.
filtsmooth
    Bayesian filtering and smoothing.
diffeq
    Probabilistic solvers for ordinary differential equations.
"""

from pkg_resources import DistributionNotFound, get_distribution

from . import diffeq, filtsmooth, linalg, linops, quad, random_variables, utils
from .random_variables import RandomVariable, asrandvar

try:
    # Change here if project is renamed and does not equal the package name
    dist_name = __name__
    __version__ = get_distribution(dist_name).version
except DistributionNotFound:
    __version__ = "unknown"
finally:
    del get_distribution, DistributionNotFound<|MERGE_RESOLUTION|>--- conflicted
+++ resolved
@@ -1,31 +1,25 @@
 """
 ProbNum
-=====
-Probabilistic Numerics in Python.
-  1. Linear Algebra
-  2. Quadrature
-  3. Differential Equations
-  4. Bayesian filtering and smoothing
-and more.
 
+ProbNum implements probabilistic numerical methods in Python. Such methods solve
+numerical problems from linear algebra, optimization, quadrature and differential
+equations using probabilistic inference. This approach captures uncertainty arising
+from finite computational resources and stochastic input.
 
-<<<<<<< HEAD
 Available subpackages
 ---------------------
-=======
-Available subpackages and modules
----------------------------------
-random_variables
-    Random variables.
->>>>>>> 8682b71c
+diffeq
+    Probabilistic solvers for ordinary differential equations.
+filtsmooth
+    Bayesian filtering and smoothing.
 linalg
     Probabilistic numerical linear algebra.
+linops
+    Finite-dimensional linear operators.
 quad
     Bayesian quadrature / numerical integration.
-filtsmooth
-    Bayesian filtering and smoothing.
-diffeq
-    Probabilistic solvers for ordinary differential equations.
+random_variables
+    Random variables representing uncertain values.
 """
 
 from pkg_resources import DistributionNotFound, get_distribution
