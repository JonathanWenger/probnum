"""Utility functions for arrays and the like."""

from typing import Union

import numpy as np

import probnum.randvars
<<<<<<< HEAD
=======


def atleast_1d(*rvs):
    """Convert arrays or random variables to arrays or random variables with at least
    one dimension.

    Scalar inputs are converted to 1-dimensional arrays, whilst
    higher-dimensional inputs are preserved. Sparse arrays are not
    transformed.
    Parameters
    ----------
    rvs: array-like or RandomVariable
        One or more input random variables or arrays.
    Returns
    -------
    res : array-like or list
        An array / random variable or list of arrays / random variables,
        each with ``a.ndim >= 1``.
    """
    res = []
    for rv in rvs:
        if isinstance(rv, scipy.sparse.spmatrix):
            result = rv
        elif isinstance(rv, np.ndarray):
            result = np.atleast_1d(rv)
        elif isinstance(rv, probnum.randvars.RandomVariable):
            raise NotImplementedError
        else:
            result = rv
        res.append(result)
    if len(res) == 1:
        return res[0]
    else:
        return res
>>>>>>> d28c30d2


def as_colvec(
    vec: Union[np.ndarray, "probnum.randvars.RandomVariable"]
) -> Union[np.ndarray, "probnum.randvars.RandomVariable"]:
<<<<<<< HEAD
    """Transform the given vector or random variable to column format.

    Given a vector (or random variable) of dimension (n,) return an array with
    dimensions (n, 1) instead. Higher-dimensional arrays are not changed.
=======
    """Transform the given vector or random variable to column format. Given a vector
    (or random variable) of dimension (n,) return an array with dimensions (n, 1)
    instead. Higher-dimensional arrays are not changed.
>>>>>>> d28c30d2

    Parameters
    ----------
    vec
        Vector, array or random variable to be transformed into a column vector.
    """
    if isinstance(vec, probnum.randvars.RandomVariable):
        if vec.shape != (vec.shape[0], 1):
            vec.reshape(newshape=(vec.shape[0], 1))
    else:
        if vec.ndim == 1:
            return vec[:, None]
    return vec<|MERGE_RESOLUTION|>--- conflicted
+++ resolved
@@ -5,8 +5,6 @@
 import numpy as np
 
 import probnum.randvars
-<<<<<<< HEAD
-=======
 
 
 def atleast_1d(*rvs):
@@ -41,22 +39,15 @@
         return res[0]
     else:
         return res
->>>>>>> d28c30d2
 
 
 def as_colvec(
     vec: Union[np.ndarray, "probnum.randvars.RandomVariable"]
 ) -> Union[np.ndarray, "probnum.randvars.RandomVariable"]:
-<<<<<<< HEAD
     """Transform the given vector or random variable to column format.
 
     Given a vector (or random variable) of dimension (n,) return an array with
     dimensions (n, 1) instead. Higher-dimensional arrays are not changed.
-=======
-    """Transform the given vector or random variable to column format. Given a vector
-    (or random variable) of dimension (n,) return an array with dimensions (n, 1)
-    instead. Higher-dimensional arrays are not changed.
->>>>>>> d28c30d2
 
     Parameters
     ----------
