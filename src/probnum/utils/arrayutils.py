--- conflicted
+++ resolved
@@ -1,13 +1,10 @@
 """Utility functions for arrays and the like."""
 
-from typing import Union
-
 import numpy as np
+import scipy.sparse
 
 import probnum
 
-<<<<<<< HEAD
-=======
 __all__ = [
     "atleast_1d",
     "atleast_2d",
@@ -19,26 +16,21 @@
     """
     Convert arrays or random variables to arrays or random variables
     with at least one dimension.
-
     Scalar inputs are converted to 1-dimensional arrays, whilst
     higher-dimensional inputs are preserved. Sparse arrays are not
     transformed.
-
     Parameters
     ----------
     rvs: array-like or RandomVariable
         One or more input random variables or arrays.
-
     Returns
     -------
     res : array-like or list
         An array / random variable or list of arrays / random variables,
         each with ``a.ndim >= 1``.
-
     See Also
     --------
     atleast_2d
-
     """
     res = []
     for rv in rvs:
@@ -56,21 +48,55 @@
     else:
         return res
 
->>>>>>> 27eb020e
 
-def as_colvec(
-    vec: Union[np.ndarray, "probnum.RandomVariable"]
-) -> Union[np.ndarray, "probnum.RandomVariable"]:
+def atleast_2d(*rvs):
+    """
+    View inputs as arrays with at least two dimensions.
+    Parameters
+    ----------
+    arys1, arys2, ... : array-like or RandomVariable
+        One or more random variables or array-like sequences. Non-array
+        inputs are converted to arrays or random variables. Arrays or
+        random variables that already have two or more dimensions are
+        preserved.
+    Returns
+    -------
+    rvs: array-like or list
+        An array, random variable or a list of arrays / random
+        variables, each with ``a.ndim >= 2``.
+    See Also
+    --------
+    atleast_1d
+    """
+    res = []
+    for rv in rvs:
+        if isinstance(rv, scipy.sparse.spmatrix):
+            result = rv
+        elif isinstance(rv, np.ndarray):
+            result = np.atleast_2d(rv)
+        elif isinstance(rv, probnum.RandomVariable):
+            raise NotImplementedError
+        else:
+            result = rv
+        res.append(result)
+    if len(res) == 1:
+        return res[0]
+    else:
+        return res
+
+
+def as_colvec(vec):
     """
     Transform the given vector or random variable to column format.
-
     Given a vector (or random variable) of dimension (n,) return an array with
     dimensions (n, 1) instead. Higher-dimensional arrays are not changed.
-
     Parameters
     ----------
-    vec
-        Vector, array or random variable to be transformed into a column vector.
+    vec : np.ndarray or RandomVariable
+        Vector, array or random variable to be viewed as a column vector.
+    Returns
+    -------
+    vec2d : np.ndarray or RandomVariable
     """
     if isinstance(vec, probnum.RandomVariable):
         if vec.shape != (vec.shape[0], 1):
@@ -78,48 +104,4 @@
     else:
         if vec.ndim == 1:
             return vec[:, None]
-<<<<<<< HEAD
-    return vec
-
-
-def assert_is_1d_ndarray(arr: np.ndarray) -> None:
-    """
-    Checks whether ``arr`` is an (d,) np.ndarray.
-
-    Parameters
-    ----------
-    arr
-        Input array.
-
-    Raises
-    ------
-    ValueError
-        If the given object has a non-admissable shape.
-    """
-    if not isinstance(arr, np.ndarray):
-        raise ValueError("Please enter arr of shape (d,)")
-    elif len(arr.shape) != 1:
-        raise ValueError("Please enter arr of shape (d,)")
-
-
-def assert_is_2d_ndarray(arr: np.ndarray) -> None:
-    """
-    Checks whether ``arr`` is an (n, d) np.ndarray.
-
-    Parameters
-    ----------
-    arr
-        Input array.
-
-    Raises
-    ------
-    ValueError
-        If the given object has a non-admissable shape.
-    """
-    if not isinstance(arr, np.ndarray):
-        raise ValueError("Please enter arr of shape (n, d)")
-    elif arr.ndim != 2:
-        raise ValueError("Please enter arr of shape (n, d)")
-=======
-    return vec
->>>>>>> 27eb020e
+    return vec