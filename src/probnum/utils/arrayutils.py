--- conflicted
+++ resolved
@@ -9,15 +9,9 @@
 
 
 def atleast_1d(*rvs):
-<<<<<<< HEAD
-    """
-    Convert arrays or random variables to arrays or random variables
-    with at least one dimension.
-=======
     """Convert arrays or random variables to arrays or random variables with at least
     one dimension.
 
->>>>>>> c5a3096e
     Scalar inputs are converted to 1-dimensional arrays, whilst
     higher-dimensional inputs are preserved. Sparse arrays are not
     transformed.
@@ -51,21 +45,14 @@
 def as_colvec(
     vec: Union[np.ndarray, "probnum.RandomVariable"]
 ) -> Union[np.ndarray, "probnum.RandomVariable"]:
-<<<<<<< HEAD
-    """
-    Transform the given vector or random variable to column format.
-=======
-    """Transform the given vector or random variable to column format.
-
->>>>>>> c5a3096e
-    Given a vector (or random variable) of dimension (n,) return an array with
-    dimensions (n, 1) instead. Higher-dimensional arrays are not changed.
+    """Transform the given vector or random variable to column format. Given a vector
+    (or random variable) of dimension (n,) return an array with dimensions (n, 1)
+    instead. Higher-dimensional arrays are not changed.
 
     Parameters
     ----------
     vec
         Vector, array or random variable to be transformed into a column vector.
-
     """
     if isinstance(vec, probnum.RandomVariable):
         if vec.shape != (vec.shape[0], 1):
