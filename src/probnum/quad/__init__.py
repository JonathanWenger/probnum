--- conflicted
+++ resolved
@@ -13,11 +13,7 @@
 
 # Public classes and functions. Order is reflected in documentation.
 __all__ = ["quad", "nquad", "bayesquad", "nbayesquad", "Quadrature", "PolynomialQuadrature",
-<<<<<<< HEAD
-           "BayesianQuadrature", "VanillaBayesianQuadrature", "WASABIBayesianQuadrature"]
-=======
            "BayesianQuadrature", "VanillaBayesianQuadrature", "WSABIBayesianQuadrature", "ClenshawCurtis"]
->>>>>>> b2c1e528
 
 # Set correct module paths. Corrects links and module paths in documentation.
 Quadrature.__module__ = "probnum.quad"
