--- conflicted
+++ resolved
@@ -1,12 +1,8 @@
 from typing import Union
 
 import numpy as np
-<<<<<<< HEAD
+
 import probnum as pn
-=======
-
-import probnum.random_variables as pnrvs
->>>>>>> 07e35996
 
 
 class _RandomVariableList(list):
