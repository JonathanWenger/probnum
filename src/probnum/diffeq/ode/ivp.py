"""
The folder is called "ode" but this
module is "ivp" because in the future,
there might be more ode-based problems,
such as bvp.
"""
# pylint: disable=unused-variable

import numpy as np

from probnum.diffeq.ode.ode import ODE

__all__ = ["logistic", "fitzhughnagumo", "lotkavolterra", "IVP"]


def logistic(timespan, initrv, params=(3.0, 1.0)):
    """
    Initial value problem (IVP) based on the logistic ODE.

    The logistic ODE is defined through

    .. math:: f(t, y) = a  y  \\left(1 - \\frac{y}{b}\\right)

    for some parameters :math:`(a, b)`.
    Default is :math:`(a, b)=(3.0, 1.0)`. This implementation includes
    the Jacobian :math:`J_f` of :math:`f` as well as a closed form
    solution given by

    .. math:: f(t) = \\frac{b y_0 \\exp(a t)}{b + y_0 [\\exp(at) - 1]}

    where :math:`y_0= y(t_0)` is the initial value.

    Parameters
    ----------
    timespan : (float, float)
        Time span of IVP.
    initrv : RandomVariable,
<<<<<<< HEAD
        RandomVariable that describes the belief over the initial
        value. Usually its distribution is Constant (noise-free)
        or Normal (noisy). To replicate 'classical' initial values
=======
        RandomVariable that  describes the belief over the initial
        value. Usually its distribution is Constant (noise-free)
        or Normal (noisy). To replicate "classical" initial values
>>>>>>> 1762609a
        use the Constant distribution.
    params : (float, float), optional
        Parameters :math:`(a, b)` for the logistic IVP.
        Default is :math:`(a, b) = (3.0, 1.0)`.

    Returns
    -------
    IVP
        IVP object describing the logistic IVP with the prescribed
        configuration.
    """

    def rhs(t, y):
        return log_rhs(t, y, params)

    def jac(t, y):
        return log_jac(t, y, params)

    def hess(t, y):
        return log_hess(t, y, params)

    def sol(t):
        return log_sol(t, params, initrv.mean)

    return IVP(timespan, initrv, rhs, jac, hess, sol)


def log_rhs(t, y, params):
    """RHS for logistic model."""
    l0, l1 = params
    return l0 * y * (1.0 - y / l1)


def log_jac(t, y, params):
    """Jacobian for logistic model."""
    l0, l1 = params
    return np.array([l0 - l0 / l1 * 2 * y])


def log_hess(t, y, params):
    """Hessian for logistic model."""
    l0, l1 = params
    return np.array([[-2 * l0 / l1]])


def log_sol(t, params, y0):
    """Solution for logistic model."""
    l0, l1 = params
    nomin = l1 * y0 * np.exp(l0 * t)
    denom = l1 + y0 * (np.exp(l0 * t) - 1)
    return nomin / denom


def fitzhughnagumo(timespan, initrv, params=(0.0, 0.08, 0.07, 1.25)):
    """
    Initial value problem (IVP) based on the FitzHugh-Nagumo model.

    The FitzHugh-Nagumo (FHN) model is defined through

    .. math:: f(t, y) =
        \\begin{pmatrix} y_1 - \\frac{1}{3}y_1^3 - y_2 + a \\\\
        \\frac{1}{d} (y_1 + b - c y_2)  \\end{pmatrix}

    for some parameters :math:`(a, b, c, d)`.
    Default is :math:`(a, b)=(0.0, 0.08, 0.07, 1.25)`.
    This implementation includes the Jacobian :math:`J_f` of :math:`f`.

    Parameters
    ----------
    timespan : (float, float)
        Time span of IVP.
    initrv : RandomVariable,
        RandomVariable that  describes the belief over the initial
        value. Usually its distribution is Constant (noise-free)
        or Normal (noisy). To replicate "classical" initial values
        use the Constant distribution.
    params : (float, float, float, float), optional
        Parameters :math:`(a, b, c, d)` for the logistic IVP.
        Default is :math:`(a, b, c, d)=(0.0, 0.08, 0.07, 1.25)`.

    Returns
    -------
    IVP
        IVP object describing the logistic IVP with the prescribed
        configuration.
    """

    def rhs(t, y):
        return fhn_rhs(t, y, params)

    def jac(t, y):
        return fhn_jac(t, y, params)

    return IVP(timespan, initrv, rhs, jac)


def fhn_rhs(t, y, params):
    """RHS for FitzHugh-Nagumo model."""
    y1, y2 = y
    a, b, c, d = params
    return np.array([y1 - y1 ** 3.0 / 3.0 - y2 + a, (y1 + b - c * y2) / d])


def fhn_jac(t, y, params):
    """Jacobian for FitzHugh-Nagumo model."""
    y1, y2 = y
    a, b, c, d = params
    return np.array([[1.0 - y1 ** 2.0, -1.0], [1.0 / d, -c / d]])


def lotkavolterra(timespan, initrv, params=(0.5, 0.05, 0.5, 0.05)):
    """
    Initial value problem (IVP) based on the Lotka-Volterra model.

    The Lotka-Volterra (LV) model is defined through

    .. math:: f(t, y) =
        \\begin{pmatrix} a y_1 - by_1y_2 \\\\ -c y_2 + d y_1 y_2
        \\end{pmatrix}

    for some parameters :math:`(a, b, c, d)`.
    Default is :math:`(a, b)=(0.5, 0.05, 0.5, 0.05)`.
    This implementation includes the Jacobian :math:`J_f` of :math:`f`.

    Parameters
    ----------
    timespan : (float, float)
        Time span of IVP.
    initrv : RandomVariable,
        RandomVariable that  describes the belief over the initial
        value. Usually its distribution is Constant (noise-free)
<<<<<<< HEAD
        or Normal (noisy). To replicate 'classical' initial values
=======
        or Normal (noisy). To replicate "classical" initial values
>>>>>>> 1762609a
        use the Constant distribution.
    params : (float, float, float, float), optional
        Parameters :math:`(a, b, c, d)` for the logistic IVP.
        Default is :math:`(a, b, c, d)=(0.5, 0.05, 0.5, 0.05)`.

    Returns
    -------
    IVP
        IVP object describing the logistic IVP with the prescribed
        configuration.
    """

    def rhs(t, y):
        return lv_rhs(t, y, params)

    def jac(t, y):
        return lv_jac(t, y, params)

    return IVP(timespan, initrv, rhs, jac)


def lv_rhs(t, y, params):
    """RHS for Lotka-Volterra"""
    a, b, c, d = params
    y1, y2 = y
    return np.array([a * y1 - b * y1 * y2, -c * y2 + d * y1 * y2])


def lv_jac(t, y, params):
    """Jacobian for Lotka-Volterra"""
    a, b, c, d = params
    y1, y2 = y
    return np.array([[a - b * y2, -b * y1], [d * y2, -c + d * y1]])


class IVP(ODE):
    """
    Initial value problems (IVP).

    This class descibes initial value problems based on systems of
    first order ordinary differential equations (ODEs),

    .. math:: \\dot y(t) = f(t, y(t)), \\quad y(t_0) = y_0,
        \\quad t \\in [t_0, T]

    It provides options for defining custom right-hand side (RHS)
    functions, their Jacobians and closed form solutions.

    Since we use them for probabilistic ODE solvers these functions
    fit into the probabilistic framework as well. That is,
    the initial value is a RandomVariable object with some
    distribution that reflects the prior belief over the initial
<<<<<<< HEAD
    value. To recover "classical" initial values one can use the Constant
    distribution.
=======
    value. To recover "classical" initial values one can use the
    Constant distribution.
>>>>>>> 1762609a

    Parameters
    ----------
    timespan : (float, float)
        Time span of IVP.
    initrv : RandomVariable,
        RandomVariable that  describes the belief over the initial
<<<<<<< HEAD
        value. Usually its distribution isConstant (noise-free)
        or Normal (noisy). To replicate "classical" initial values
        use theConstant distribution.
=======
        value. Usually its distribution is Constant (noise-free)
        or Normal (noisy). To replicate "classical" initial values
        use the Constant distribution.
>>>>>>> 1762609a
        Implementation depends on the mean of this RandomVariable,
        so please only use RandomVariable objects with available
        means, e.g. Constants or Normals.
    rhs : callable, signature: ``(t, y, **kwargs)``
        RHS function
        :math:`f : [0, T] \\times \\mathbb{R}^d \\rightarrow \\mathbb{R}^d`
        of the ODE system. As such it takes a float and an
        np.ndarray of shape (d,) and returns a np.ndarray
        of shape (d,). As of now, no vectorization is supported
        (nor needed).
    jac : callable, signature: ``(t, y, **kwargs)``, optional
        Jacobian of RHS function
        :math:`J_f : [0, T] \\times \\mathbb{R}^d \\rightarrow \\mathbb{R}^d`
        of the ODE system. As such it takes a float and an
        np.ndarray of shape (d,) and returns a np.ndarray
        of shape (d,). As of now, no vectorization is supported
        (nor needed).
    sol : callable, signature: ``(t, **kwargs)``, optional
        Solution of IVP.

    See Also
    --------
    ODE : Abstract interface for  ordinary differential equations.

    Examples
    --------
    >>> from probnum.diffeq import IVP
    >>> rhsfun = lambda t, y, **kwargs: 2.0*y
    >>> from probnum import random_variables as rvs
    >>> initrv = rvs.Constant(0.1)
    >>> timespan = (0, 10)
    >>> ivp = IVP(timespan, initrv, rhsfun)
    >>> print(ivp.rhs(0., 2.))
    4.0
    >>> print(ivp.timespan)
    [0, 10]
    >>> print(ivp.t0)
    0

    >>> initrv = rvs.Normal(0.1, 1.0)
    >>> ivp = IVP(timespan, initrv, rhsfun)
    >>> jac = lambda t, y, **kwargs: 2.0
    >>> ivp = IVP(timespan, initrv, rhs=rhsfun, jac=jac)
    >>> print(ivp.rhs(0., 2.))
    4.0
    >>> print(ivp.jacobian(100., -1))
    2.0
    """

    def __init__(self, timespan, initrv, rhs, jac=None, hess=None, sol=None):

        self.initrv = initrv
        super().__init__(timespan=timespan, rhs=rhs, jac=jac, hess=hess, sol=sol)

    @property
    def initialdistribution(self):
        """
        Distribution of the initial random variable.
        """
        return self.initrv

    @property
    def initialrandomvariable(self):
        """
        Initial random variable.
        """
        return self.initrv

    @property
    def dimension(self):
        """
        Spatial dimension of the IVP problem.

        Depends on the mean of the initial random variable.
        """
        if np.isscalar(self.initrv.mean):
            return 1
        else:
            return len(self.initrv.mean)<|MERGE_RESOLUTION|>--- conflicted
+++ resolved
@@ -35,16 +35,10 @@
     timespan : (float, float)
         Time span of IVP.
     initrv : RandomVariable,
-<<<<<<< HEAD
         RandomVariable that describes the belief over the initial
         value. Usually its distribution is Constant (noise-free)
         or Normal (noisy). To replicate 'classical' initial values
-=======
-        RandomVariable that  describes the belief over the initial
-        value. Usually its distribution is Constant (noise-free)
-        or Normal (noisy). To replicate "classical" initial values
->>>>>>> 1762609a
-        use the Constant distribution.
+        use a Constant random variable.
     params : (float, float), optional
         Parameters :math:`(a, b)` for the logistic IVP.
         Default is :math:`(a, b) = (3.0, 1.0)`.
@@ -175,12 +169,8 @@
     initrv : RandomVariable,
         RandomVariable that  describes the belief over the initial
         value. Usually its distribution is Constant (noise-free)
-<<<<<<< HEAD
-        or Normal (noisy). To replicate 'classical' initial values
-=======
         or Normal (noisy). To replicate "classical" initial values
->>>>>>> 1762609a
-        use the Constant distribution.
+        use a Constant random variable.
     params : (float, float, float, float), optional
         Parameters :math:`(a, b, c, d)` for the logistic IVP.
         Default is :math:`(a, b, c, d)=(0.5, 0.05, 0.5, 0.05)`.
@@ -232,13 +222,8 @@
     fit into the probabilistic framework as well. That is,
     the initial value is a RandomVariable object with some
     distribution that reflects the prior belief over the initial
-<<<<<<< HEAD
-    value. To recover "classical" initial values one can use the Constant
-    distribution.
-=======
-    value. To recover "classical" initial values one can use the
-    Constant distribution.
->>>>>>> 1762609a
+    value. To recover "classical" initial values one can use a
+    Constant random variable.
 
     Parameters
     ----------
@@ -246,15 +231,9 @@
         Time span of IVP.
     initrv : RandomVariable,
         RandomVariable that  describes the belief over the initial
-<<<<<<< HEAD
-        value. Usually its distribution isConstant (noise-free)
-        or Normal (noisy). To replicate "classical" initial values
-        use theConstant distribution.
-=======
         value. Usually its distribution is Constant (noise-free)
         or Normal (noisy). To replicate "classical" initial values
-        use the Constant distribution.
->>>>>>> 1762609a
+        use a :class:`~probnum.random_variables.Constant` random variable.
         Implementation depends on the mean of this RandomVariable,
         so please only use RandomVariable objects with available
         means, e.g. Constants or Normals.
