"""Differential Equations.

<<<<<<< HEAD
This package implements probabilistic solvers for (ordinary)
differential equations.
=======
This package defines common dynamical models and probabilistic solvers
for differential equations.
>>>>>>> d28c30d2
"""

from .ode import IVP, ODE, fitzhughnagumo, logistic, lorenz, lotkavolterra, seir
from .odefiltsmooth import (
    GaussianIVPFilter,
    KalmanODESolution,
    initialize_odefilter_with_rk,
    initialize_odefilter_with_taylormode,
    probsolve_ivp,
)
from .odesolution import ODESolution
from .odesolver import ODESolver
from .steprule import AdaptiveSteps, ConstantSteps, StepRule, propose_firststep

# Public classes and functions. Order is reflected in documentation.
__all__ = [
    "ODE",
    "IVP",
    "logistic",
    "fitzhughnagumo",
    "lotkavolterra",
    "seir",
    "lorenz",
    "probsolve_ivp",
    "ODESolver",
    "GaussianIVPFilter",
    "StepRule",
    "ConstantSteps",
    "AdaptiveSteps",
    "ODESolution",
    "KalmanODESolution",
    "propose_firststep",
    "initialize_odefilter_with_rk",
    "initialize_odefilter_with_taylormode",
]

# Set correct module paths (for superclasses).
# Corrects links and module paths in documentation.
ODE.__module__ = "probnum.diffeq"
ODESolver.__module__ = "probnum.diffeq"
StepRule.__module__ = "probnum.diffeq"<|MERGE_RESOLUTION|>--- conflicted
+++ resolved
@@ -1,12 +1,7 @@
 """Differential Equations.
 
-<<<<<<< HEAD
-This package implements probabilistic solvers for (ordinary)
-differential equations.
-=======
 This package defines common dynamical models and probabilistic solvers
 for differential equations.
->>>>>>> d28c30d2
 """
 
 from .ode import IVP, ODE, fitzhughnagumo, logistic, lorenz, lotkavolterra, seir
