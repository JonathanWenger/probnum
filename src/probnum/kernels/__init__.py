"""Kernels or covariance functions.

<<<<<<< HEAD
Kernels describes the spatial or temporal variation of a random process.
=======
Kernels describe the spatial or temporal variation of a random process.
>>>>>>> d28c30d2
If evaluated at two sets of points a kernel is defined as the covariance
of the values of the random process at these locations.
"""

from ._exponentiated_quadratic import ExpQuad
from ._kernel import Kernel
from ._linear import Linear
from ._matern import Matern
from ._polynomial import Polynomial
from ._rational_quadratic import RatQuad
from ._white_noise import WhiteNoise

# Public classes and functions. Order is reflected in documentation.
__all__ = [
    "Kernel",
    "WhiteNoise",
    "Linear",
    "Polynomial",
    "ExpQuad",
    "RatQuad",
    "Matern",
]

# Set correct module paths. Corrects links and module paths in documentation.
Kernel.__module__ = "probnum.kernels"
WhiteNoise.__module__ = "probnum.kernels"
Linear.__module__ = "probnum.kernels"
Polynomial.__module__ = "probnum.kernels"
ExpQuad.__module__ = "probnum.kernels"
RatQuad.__module__ = "probnum.kernels"
Matern.__module__ = "probnum.kernels"<|MERGE_RESOLUTION|>--- conflicted
+++ resolved
@@ -1,10 +1,6 @@
 """Kernels or covariance functions.
 
-<<<<<<< HEAD
-Kernels describes the spatial or temporal variation of a random process.
-=======
 Kernels describe the spatial or temporal variation of a random process.
->>>>>>> d28c30d2
 If evaluated at two sets of points a kernel is defined as the covariance
 of the values of the random process at these locations.
 """
