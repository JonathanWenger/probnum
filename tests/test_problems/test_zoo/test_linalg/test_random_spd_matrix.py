"""Tests for functions generating random spd matrices."""

import numpy as np
import pytest
import scipy.sparse

from probnum.problems.zoo.linalg import random_spd_matrix


<<<<<<< HEAD
class TestRandomSPDMatrix:
    """Tests for functions generating random symmetric positive definite matrices."""
=======
    def setUp(self) -> None:
        """Define parameters and define test problems."""
        self.rng = np.random.default_rng(42)
        self.dim_list = [1, 2, 25, 100, 250]
        self.spd_matrices = [
            random_spd_matrix(dim=n, random_state=self.rng) for n in self.dim_list
        ]
        self.density = 0.01
        self.sparse_spd_matrices = [
            random_sparse_spd_matrix(dim=n, density=self.density, random_state=self.rng)
            for n in self.dim_list
        ]
        self.matrices = self.spd_matrices + self.sparse_spd_matrices
>>>>>>> 85cd0e33

    def test_dimension(self, spd_mat: np.ndarray, n: int):
        """Test whether matrix dimension matches specified dimension."""
        assert spd_mat.shape[0] == n, "Matrix dimension does not match argument."

    def test_symmetric(self, spd_mat: np.ndarray):
        """Test whether the matrix is symmetric."""
        np.testing.assert_array_equal(spd_mat, spd_mat.T), "Matrix is not symmetric."

    def test_positive_definite(self, spd_mat: np.ndarray):
        """Test whether the matrix is positive definite."""
        assert np.all(0 <= np.linalg.eigvalsh(spd_mat)), (
            "Eigenvalues are not all " "positive."
        )

    def test_spectrum_matches_given(self, n: int, random_state: np.random.RandomState):
        """Test whether the spectrum of the test problem matches the provided
        spectrum."""
        spectrum = np.sort(random_state.uniform(0.1, 1, size=n))
        spdmat = random_spd_matrix(dim=n, spectrum=spectrum, random_state=random_state)
        eigvals = np.sort(np.linalg.eigvals(spdmat))
        np.testing.assert_allclose(
            spectrum,
            eigvals,
            err_msg="Provided spectrum doesn't match actual.",
        )

    def test_negative_eigenvalues_throws_error(
        self, random_state: np.random.RandomState
    ):
        """Test whether a non-positive spectrum throws an error."""
        with pytest.raises(ValueError):
            random_spd_matrix(dim=3, spectrum=[-1, 1, 2], random_state=random_state)


class TestRandomSparseSPDMatrix:
    """Tests for functions generating random sparse symmetric positive definite
    matrices."""

    def test_dimension(self, sparse_spd_mat: scipy.sparse.spmatrix, n: int):
        """Test whether matrix dimension matches specified dimension."""
        assert sparse_spd_mat.shape[0] == n

    def test_symmetric(self, sparse_spd_mat: scipy.sparse.spmatrix):
        """Test whether the matrix is symmetric."""
        np.testing.assert_array_equal(
            sparse_spd_mat.todense(), sparse_spd_mat.T.todense()
        ), "Matrix is not symmetric."

    def test_positive_definite(self, sparse_spd_mat: scipy.sparse.spmatrix):
        """Test whether the matrix is positive definite."""
        assert np.all(0 <= np.linalg.eigvalsh(sparse_spd_mat.todense())), (
            "Eigenvalues are not all " "positive."
        )

    def test_matrix_is_sparse(
        self, sparse_spd_mat: scipy.sparse.spmatrix, sparsemat_density: float
    ):
        """Test whether the matrix has a sufficient degree of sparsity."""
        emp_density = (
            np.sum(sparse_spd_mat != 0.0) - sparse_spd_mat.shape[0]
        ) / sparse_spd_mat.shape[0] ** 2
        assert (
            (emp_density <= sparsemat_density * 2),
            f"Matrix has {emp_density}n "
            f"non-zero entries, which doesnt match the "
            f"given degree of sparsity.",
        )<|MERGE_RESOLUTION|>--- conflicted
+++ resolved
@@ -7,10 +7,9 @@
 from probnum.problems.zoo.linalg import random_spd_matrix
 
 
-<<<<<<< HEAD
 class TestRandomSPDMatrix:
     """Tests for functions generating random symmetric positive definite matrices."""
-=======
+
     def setUp(self) -> None:
         """Define parameters and define test problems."""
         self.rng = np.random.default_rng(42)
@@ -24,7 +23,6 @@
             for n in self.dim_list
         ]
         self.matrices = self.spd_matrices + self.sparse_spd_matrices
->>>>>>> 85cd0e33
 
     def test_dimension(self, spd_mat: np.ndarray, n: int):
         """Test whether matrix dimension matches specified dimension."""
