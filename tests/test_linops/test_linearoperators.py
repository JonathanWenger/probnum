"""Tests for linear operators."""
import itertools
import unittest

import numpy as np

from probnum import linops
from tests.testing import NumpyAssertions


class LinearOperatorArithmeticTestCase(unittest.TestCase, NumpyAssertions):
    """Test linear operator arithmetic."""

    def setUp(self):
        """Resources for tests."""
        # Random Seed
        np.random.seed(42)

        # Scalars and arrays
        self.scalars = [0, int(1), 0.1, -4.2, np.nan, np.inf]
        self.arrays = [np.random.normal(size=[5, 4]), np.array([[3, 4], [1, 5]])]

<<<<<<< HEAD
        def mv(v):
            return np.array([2 * v[0], v[0] + 3 * v[1]])

        self.mv = mv
        matmul = linops.MatrixMult(np.array([[-1.5, 3], [0, -230]]))
        orth_proj = linops.OrthogonalProjection(
            subspace_basis=np.array([[0], [0.75]]),
        )
        self.ops = [
            matmul,
            linops.LinearOperator(shape=(2, 2), matvec=mv),
            linops.Identity(shape=4),
            linops.DiagMult(diagonal=np.array([2.0, -3.4])),
            linops.DiagMult(diagonal=np.array([0.0, 6.4])),
            linops.MatrixMult(np.array([[2.0, 0.1], [0.1, 5.0]]))
            * linops.Identity(shape=2),
            orth_proj,
            2.4 * orth_proj,
            linops.OrthogonalProjection(
                subspace_basis=np.array([[1], [0]]),
                is_orthonormal=True,
                innerprod_matrix=np.array([[0.5, 0], [0, 1.0]]),
            ),
            linops.Kronecker(
                A=linops.MatrixMult(np.array([[2, -3.5], [12, 6.5]])),
                B=linops.Identity(shape=3),
            ),
            linops.SymmetricKronecker(
                A=linops.MatrixMult(np.array([[1, -2], [-2.2, 5]])),
                B=linops.MatrixMult(np.array([[1, -3], [0, -0.5]])),
            ),
        ]

    def test_linop_construction(self):
        """Create linear operators via various construction methods."""

        # Custom linear operator
        linops.LinearOperator(shape=(2, 2), matvec=self.mv)

        # Scipy linear operator
        scipy_linop = scipy.sparse.linalg.LinearOperator(shape=(2, 2), matvec=self.mv)
        linops.aslinop(scipy_linop)


class LinearOperatorArithmeticTestCase(LinearOperatorTestCase):
    """Test linear operator arithmetic."""

=======
>>>>>>> 5a239d3d
    def test_scalar_mult(self):
        """Matrix linear operator multiplication with scalars."""
        for A, alpha in list(itertools.product(self.arrays, self.scalars)):
            with self.subTest():
                Aop = linops.Matrix(A)

                self.assertAllClose((alpha * Aop).todense(), alpha * A)

    def test_addition(self):
        """Linear operator addition."""
        for A, B in list(zip(self.arrays, self.arrays)):
            with self.subTest():
<<<<<<< HEAD
                Aop = linops.MatrixMult(A)
                Bop = linops.MatrixMult(B)

                self.assertAllClose((Aop + Bop).todense(), A + B)

    def test_matvec(self):
        """Matrix vector multiplication for linear operators."""
        np.random.seed(1)
        for op in self.ops:
            with self.subTest():
                A = op.todense()
                x = np.random.normal(size=op.shape[1])

                self.assertAllClose(A @ x, op @ x)
                self.assertAllClose(
                    A @ x[:, None],
                    op @ x[:, None],
                    msg="Matrix-vector multiplication with (n,1) vector failed.",
                )


class LinearOperatorFunctionsTestCase(LinearOperatorTestCase):
    """Test functions of linear operators."""

    def test_transpose_dense(self):
        """Test whether a transposed linear operators dense representation is equal to
        its dense representation transposed."""
        for op in self.ops:
            with self.subTest():
                A = op.todense()
                Atrans = op.T.todense()
                self.assertAllClose(Atrans, A.T)

    def test_inv_dense(self):
        """Test whether the inverse in its dense representation matches the inverse of
        the dense representation."""
        for op in self.ops:
            with self.subTest():
                try:
                    A = op.todense()
                    Ainvop = op.inv()
                    self.assertAllClose(Ainvop.todense(), np.linalg.inv(A))
                except (NotImplementedError, AttributeError, np.linalg.LinAlgError):
                    pass

    def test_cond_dense(self):
        """Test whether the condition number of the linear operator matches the
        condition number of the dense representation."""
        for A in self.ops:
            with self.subTest():
                try:
                    self.assertApproxEqual(
                        A.cond(), np.linalg.cond(A.todense()), significant=7
                    )
                except NotImplementedError:
                    pass

    def test_det_dense(self):
        """Test whether the determinant of the linear operator matches the determinant
        of the dense representation."""
        for A in self.ops:
            with self.subTest():
                try:
                    self.assertApproxEqual(
                        A.det(), np.linalg.det(A.todense()), significant=7
                    )
                except NotImplementedError:
                    pass

    def test_logabsdet_dense(self):
        """Test whether the log-determinant of the linear operator matches the
        log- determinant of the dense representation."""
        for A in self.ops:
            with self.subTest():
                try:
                    self.assertApproxEqual(
                        A.logabsdet(), np.linalg.slogdet(A.todense())[1], significant=7
                    )
                except NotImplementedError:
                    pass

    def test_trace_only_square(self):
        """Test that the trace can only be computed for square matrices."""
        nonsquare_op = linops.MatrixMult(np.array([[-1.5, 3, 1], [0, -230, 0]]))
        with self.assertRaises(ValueError):
            nonsquare_op.trace()

    def test_trace_dense(self):
        """Check whether the trace matches the trace of the dense representation."""
        for A in self.ops:
            with self.subTest():
                self.assertApproxEqual(
                    A.trace(), np.trace(A.todense()).item(), significant=7
                )

    def test_adjoint(self):
        pass
=======
                Aop = linops.Matrix(A)
                Bop = linops.Matrix(B)
>>>>>>> 5a239d3d

                self.assertAllClose((Aop + Bop).todense(), A + B)<|MERGE_RESOLUTION|>--- conflicted
+++ resolved
@@ -20,56 +20,6 @@
         self.scalars = [0, int(1), 0.1, -4.2, np.nan, np.inf]
         self.arrays = [np.random.normal(size=[5, 4]), np.array([[3, 4], [1, 5]])]
 
-<<<<<<< HEAD
-        def mv(v):
-            return np.array([2 * v[0], v[0] + 3 * v[1]])
-
-        self.mv = mv
-        matmul = linops.MatrixMult(np.array([[-1.5, 3], [0, -230]]))
-        orth_proj = linops.OrthogonalProjection(
-            subspace_basis=np.array([[0], [0.75]]),
-        )
-        self.ops = [
-            matmul,
-            linops.LinearOperator(shape=(2, 2), matvec=mv),
-            linops.Identity(shape=4),
-            linops.DiagMult(diagonal=np.array([2.0, -3.4])),
-            linops.DiagMult(diagonal=np.array([0.0, 6.4])),
-            linops.MatrixMult(np.array([[2.0, 0.1], [0.1, 5.0]]))
-            * linops.Identity(shape=2),
-            orth_proj,
-            2.4 * orth_proj,
-            linops.OrthogonalProjection(
-                subspace_basis=np.array([[1], [0]]),
-                is_orthonormal=True,
-                innerprod_matrix=np.array([[0.5, 0], [0, 1.0]]),
-            ),
-            linops.Kronecker(
-                A=linops.MatrixMult(np.array([[2, -3.5], [12, 6.5]])),
-                B=linops.Identity(shape=3),
-            ),
-            linops.SymmetricKronecker(
-                A=linops.MatrixMult(np.array([[1, -2], [-2.2, 5]])),
-                B=linops.MatrixMult(np.array([[1, -3], [0, -0.5]])),
-            ),
-        ]
-
-    def test_linop_construction(self):
-        """Create linear operators via various construction methods."""
-
-        # Custom linear operator
-        linops.LinearOperator(shape=(2, 2), matvec=self.mv)
-
-        # Scipy linear operator
-        scipy_linop = scipy.sparse.linalg.LinearOperator(shape=(2, 2), matvec=self.mv)
-        linops.aslinop(scipy_linop)
-
-
-class LinearOperatorArithmeticTestCase(LinearOperatorTestCase):
-    """Test linear operator arithmetic."""
-
-=======
->>>>>>> 5a239d3d
     def test_scalar_mult(self):
         """Matrix linear operator multiplication with scalars."""
         for A, alpha in list(itertools.product(self.arrays, self.scalars)):
@@ -82,107 +32,7 @@
         """Linear operator addition."""
         for A, B in list(zip(self.arrays, self.arrays)):
             with self.subTest():
-<<<<<<< HEAD
-                Aop = linops.MatrixMult(A)
-                Bop = linops.MatrixMult(B)
-
-                self.assertAllClose((Aop + Bop).todense(), A + B)
-
-    def test_matvec(self):
-        """Matrix vector multiplication for linear operators."""
-        np.random.seed(1)
-        for op in self.ops:
-            with self.subTest():
-                A = op.todense()
-                x = np.random.normal(size=op.shape[1])
-
-                self.assertAllClose(A @ x, op @ x)
-                self.assertAllClose(
-                    A @ x[:, None],
-                    op @ x[:, None],
-                    msg="Matrix-vector multiplication with (n,1) vector failed.",
-                )
-
-
-class LinearOperatorFunctionsTestCase(LinearOperatorTestCase):
-    """Test functions of linear operators."""
-
-    def test_transpose_dense(self):
-        """Test whether a transposed linear operators dense representation is equal to
-        its dense representation transposed."""
-        for op in self.ops:
-            with self.subTest():
-                A = op.todense()
-                Atrans = op.T.todense()
-                self.assertAllClose(Atrans, A.T)
-
-    def test_inv_dense(self):
-        """Test whether the inverse in its dense representation matches the inverse of
-        the dense representation."""
-        for op in self.ops:
-            with self.subTest():
-                try:
-                    A = op.todense()
-                    Ainvop = op.inv()
-                    self.assertAllClose(Ainvop.todense(), np.linalg.inv(A))
-                except (NotImplementedError, AttributeError, np.linalg.LinAlgError):
-                    pass
-
-    def test_cond_dense(self):
-        """Test whether the condition number of the linear operator matches the
-        condition number of the dense representation."""
-        for A in self.ops:
-            with self.subTest():
-                try:
-                    self.assertApproxEqual(
-                        A.cond(), np.linalg.cond(A.todense()), significant=7
-                    )
-                except NotImplementedError:
-                    pass
-
-    def test_det_dense(self):
-        """Test whether the determinant of the linear operator matches the determinant
-        of the dense representation."""
-        for A in self.ops:
-            with self.subTest():
-                try:
-                    self.assertApproxEqual(
-                        A.det(), np.linalg.det(A.todense()), significant=7
-                    )
-                except NotImplementedError:
-                    pass
-
-    def test_logabsdet_dense(self):
-        """Test whether the log-determinant of the linear operator matches the
-        log- determinant of the dense representation."""
-        for A in self.ops:
-            with self.subTest():
-                try:
-                    self.assertApproxEqual(
-                        A.logabsdet(), np.linalg.slogdet(A.todense())[1], significant=7
-                    )
-                except NotImplementedError:
-                    pass
-
-    def test_trace_only_square(self):
-        """Test that the trace can only be computed for square matrices."""
-        nonsquare_op = linops.MatrixMult(np.array([[-1.5, 3, 1], [0, -230, 0]]))
-        with self.assertRaises(ValueError):
-            nonsquare_op.trace()
-
-    def test_trace_dense(self):
-        """Check whether the trace matches the trace of the dense representation."""
-        for A in self.ops:
-            with self.subTest():
-                self.assertApproxEqual(
-                    A.trace(), np.trace(A.todense()).item(), significant=7
-                )
-
-    def test_adjoint(self):
-        pass
-=======
                 Aop = linops.Matrix(A)
                 Bop = linops.Matrix(B)
->>>>>>> 5a239d3d
 
                 self.assertAllClose((Aop + Bop).todense(), A + B)